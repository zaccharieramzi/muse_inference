--- conflicted
+++ resolved
@@ -33,21 +33,12 @@
     def finalize(self, prob):
         if self.J is not None and self.H is not None and self.θ is not None:
 
-<<<<<<< HEAD
-            is_scalar_θ = isinstance(θ, Number)
-            ravel, unravel = self._ravel_unravel(θ)
-            Nθ = 1 if is_scalar_θ else len(ravel(θ))
-
-            H_prior = ravel(prob.gradθ_and_hessθ_logPrior(self.θ)[1]).reshape(Nθ,Nθ)
-            self.Σ_inv = self.H.T @ np.linalg.inv(self.J) @ self.H + H_prior
-=======
             is_scalar_θ = isinstance(self.θ, Number)
             ravel, unravel = prob._ravel_unravel(self.θ)
             Nθ = 1 if is_scalar_θ else len(ravel(self.θ))
 
             H_prior = ravel(prob.gradθ_and_hessθ_logPrior(self.θ)[1]).reshape(Nθ,Nθ)
             self.Σ_inv = self.H.T @ np.linalg.inv(self.J) @ self.H - H_prior
->>>>>>> cdb00d3c
             self.Σ = np.linalg.inv(self.Σ_inv)
             if self.θ is not None:
                 if isinstance(self.θ, Number):
@@ -152,12 +143,8 @@
             z0 = self.sample_x_z(self._split_rng(rng,1)[0], θ_start)[1]
 
         zMAP_history_dat = zMAP_history_sims = None
-<<<<<<< HEAD
-        θunreg  = θ  = θ_start
+        θunreg  = θ  = result.θ if result.θ is not None else θ_start
         θunregʼ = θʼ = self.transform_θ(θ)
-=======
-        θunreg = θ = result.θ if result.θ is not None else θ_start
->>>>>>> cdb00d3c
 
         is_scalar_θ = isinstance(θʼ, Number)
         ravel, unravel = self._ravel_unravel(θʼ)
@@ -179,13 +166,8 @@
                     xs = [self.x] + [self.sample_x_z(_rng, θʼ)[0] for _rng in self._split_rng(rng,nsims)]
 
                 if i > 2:
-<<<<<<< HEAD
                     Δθʼ = ravel(result.history[-1]["θʼ"]) - ravel(result.history[-2]["θʼ"])
-                    if np.sqrt(-np.inner(Δθʼ, np.inner(H_inv_postʼ, Δθʼ))) < θ_rtol:
-=======
-                    Δθ = ravel(result.history[-1]["θ"]) - ravel(result.history[-2]["θ"])
-                    if np.sqrt(-np.inner(Δθ, np.inner(result.history[-1]["H_inv_post"], Δθ))) < θ_rtol:
->>>>>>> cdb00d3c
+                    if np.sqrt(-np.inner(Δθʼ, np.inner(result.history[-1]["H_inv_postʼ"], Δθʼ))) < θ_rtol:
                         break
 
                 # MUSE gradient
